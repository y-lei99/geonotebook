from jinja2 import ChoiceLoader, PackageLoader, PrefixLoader
from notebook.utils import url_path_join

import pkg_resources

from .config import Config


def _jupyter_server_extension_paths():
    return [{
        "module": "geonotebook"
    }]


def _jupyter_nbextension_paths():
    return [dict(
        section="notebook",
        src="static",
        # directory in the `nbextension/` namespace
        dest="geonotebook",
        # _also_ in the `nbextension/` namespace
        require="geonotebook/index")]


def get_notebook_jinja2_loader(nbapp):
    """Return the appropriate jinja2 template loader for the notebook app.

    This is confusing but necessary to meet the following criteria:
    - Templates in geonotebook/templates will override those in core notebook
      templates
    - Core notebook templates can still be referred to/extended by referring
      to them as core@template.html

    The ChoiceLoader tries each of the loaders in turn until one of them
    provides the right template.
    The PrefixLoader allows us to refer to core templates using the core@
    prefix, this is necessary
    because we want to extend templates of the same name while referring to
    templates in a different loader (core).
    The PackageLoader lets us put our templates ahead in priority of the
    notebooks templates.
    The core_loader is last which falls back to the original loader the
    notebook uses.

    This implementation is weird, but should be compatible/composable with
    other notebook extensions and fairly future proof.

    :param nbapp: NotebookApp instance
    :returns: A jinja2 loader designed to work with our notebook templates
    :rtype: jinja2.ChoiceLoader
    """
    return ChoiceLoader([
        PrefixLoader(
            {'core': nbapp.web_app.settings['jinja2_env'].loader},
            delimiter='@'
        ),
        PackageLoader('geonotebook'),
        nbapp.web_app.settings['jinja2_env'].loader])


def load_jupyter_server_extension(nbapp):
    nbapp.log.info("geonotebook module enabled!")
    nbapp.web_app.settings['jinja2_env'].loader = \
        get_notebook_jinja2_loader(nbapp)

    webapp = nbapp.web_app
<<<<<<< HEAD
    conf = Config()

    conf.vis_server.initialize_webapp(conf, webapp)

# Note:  How to add custom web handlers
#     webapp = nbapp.web_app
#     base_url = webapp.settings['base_url']
#
#     webapp.add_handlers(".*$", [
#         (ujoin(base_url, r"/nbextensions"), NBExtensionHandler),
#         (ujoin(base_url, r"/nbextensions/"), NBExtensionHandler),
#         (ujoin(base_url, r"/nbextensions/config/rendermd/(.*)"),
#          RenderExtensionHandler),
#     ])
=======
    base_url = webapp.settings['base_url']
>>>>>>> 569d1ab6

    for ep in pkg_resources.iter_entry_points(
            group='geonotebook.handlers.default'):
        webapp.add_handlers('.*$', [(url_path_join(base_url, ep.name),
                                     ep.load())])<|MERGE_RESOLUTION|>--- conflicted
+++ resolved
@@ -64,24 +64,11 @@
         get_notebook_jinja2_loader(nbapp)
 
     webapp = nbapp.web_app
-<<<<<<< HEAD
     conf = Config()
 
     conf.vis_server.initialize_webapp(conf, webapp)
 
-# Note:  How to add custom web handlers
-#     webapp = nbapp.web_app
-#     base_url = webapp.settings['base_url']
-#
-#     webapp.add_handlers(".*$", [
-#         (ujoin(base_url, r"/nbextensions"), NBExtensionHandler),
-#         (ujoin(base_url, r"/nbextensions/"), NBExtensionHandler),
-#         (ujoin(base_url, r"/nbextensions/config/rendermd/(.*)"),
-#          RenderExtensionHandler),
-#     ])
-=======
     base_url = webapp.settings['base_url']
->>>>>>> 569d1ab6
 
     for ep in pkg_resources.iter_entry_points(
             group='geonotebook.handlers.default'):
