--- conflicted
+++ resolved
@@ -311,11 +311,10 @@
 
         self._kernel = kernel
 
-<<<<<<< HEAD
     @property
     def kernel_id(self):
         return get_kernel_id(self._kernel)
-=======
+
     def serialize(self):
         ret = {}
 
@@ -325,7 +324,6 @@
         ret['layers'] = self.layers.serialize()
 
         return ret
->>>>>>> a14f3822
 
     def rpc_error(self, error):
         self.log.error(
@@ -390,22 +388,7 @@
         def _add_layer(layer_name):
             self.layers.append(layer)
 
-<<<<<<< HEAD
-        # These should be managed by some kind of handler to allow for
-        # additional types to be added more easily
-        if layer_type is None:
-            params = layer.params
-            params['zIndex'] = len(self.layers)
-
-            cb = self._remote.add_layer(layer.name, layer.vis_url, params)\
-                .then(_add_layer, self.rpc_error)
-
-        elif layer_type == 'wms':
-            params = layer.params
-            params['zIndex'] = len(self.layers)
-=======
         layer._type = layer_type
->>>>>>> a14f3822
 
         if layer._type in ('wms', 'osm'):
             layer.kwargs['zIndex'] = len(self.layers)
